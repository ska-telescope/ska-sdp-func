--- conflicted
+++ resolved
@@ -4,8 +4,5 @@
 
 from .dft import dft_point_v00
 from .vector import vector_add
-<<<<<<< HEAD
 from .flagger import rfi_flagger
-=======
 from .function_example_a import *
->>>>>>> ec368800
