cmake_minimum_required(VERSION 3.9 FATAL_ERROR)
if (APPLE)
    set(CMAKE_OSX_DEPLOYMENT_TARGET "10.13" CACHE STRING "Minimum macOS version")
endif()
project(SDP_FUNC CXX C)

# Library name.
set(libname ska_sdp_func)

# List of C and C++ source files.
set(${libname}_SRC
    src/ska-sdp-func/rfi_flagger/sdp_rfi_flagger.cpp
    src/ska-sdp-func/dft/sdp_dft.cpp
    src/ska-sdp-func/fft/sdp_fft.cpp
    src/ska-sdp-func/vector/sdp_vector_add.cpp
    src/ska-sdp-func/function_example_a/sdp_function_example_a.cpp
    src/ska-sdp-func/utility/sdp_device_wrapper.cpp
    src/ska-sdp-func/utility/sdp_logging.c
    src/ska-sdp-func/utility/sdp_mem.c
	src/ska-sdp-func/gridder/sdp_gridder.cpp	
	src/ska-sdp-func/gridder/nifty_utils.cpp	
)

# List of CUDA kernel source files.
set(${libname}_CUDA_SRC
    src/ska-sdp-func/dft/sdp_dft.cu
    src/ska-sdp-func/vector/sdp_vector_add.cu
	src/ska-sdp-func/gridder/sdp_cuda_nifty_gridder_kernels.cu
)

# List of tests to build, in the "tests" directory.
set(${libname}_TESTS
    test_rfi_flagger
    test_dft
    test_fft
    test_vector_add
    test_function_example_a
)

# Project version.
set(SDP_FUNC_VERSION_ID "0x000000")
set(SDP_FUNC_VERSION_MAJOR 0)
set(SDP_FUNC_VERSION_MINOR 0)
set(SDP_FUNC_VERSION_PATCH 0)
set(SDP_FUNC_VERSION_SUFFIX "")

# Add local CMake module path.
list(INSERT CMAKE_MODULE_PATH 0 ${PROJECT_SOURCE_DIR}/cmake)
list(INSERT CMAKE_MODULE_PATH 0 ${PROJECT_SOURCE_DIR}/cmake/modules)

# Get string length of current source directory for log messages.
string(LENGTH "${CMAKE_SOURCE_DIR}/" SOURCE_PATH_SIZE)
add_definitions(-DSOURCE_PATH_SIZE=${SOURCE_PATH_SIZE})

# Set install directory paths.
if (NOT SDP_FUNC_LIB_INSTALL_DIR)
    set(SDP_FUNC_LIB_INSTALL_DIR "lib")
endif()
if (NOT SDP_FUNC_INCLUDE_INSTALL_DIR)
    set(SDP_FUNC_INCLUDE_INSTALL_DIR "include")
endif()
if (NOT SDP_FUNC_BIN_INSTALL_DIR)
    set(SDP_FUNC_BIN_INSTALL_DIR "bin")
endif()

# Set compiler include directories.
include_directories(
    ${PROJECT_BINARY_DIR}
    ${PROJECT_BINARY_DIR}/src
    ${PROJECT_SOURCE_DIR}
    ${PROJECT_SOURCE_DIR}/src
)

# Automatically set the build type if not specified.
if (NOT CMAKE_BUILD_TYPE AND NOT CMAKE_CONFIGURATION_TYPES)
    # Use debug mode if building in dbg or debug directory.
    get_filename_component(dirname ${CMAKE_BINARY_DIR} NAME)
    if (${dirname} MATCHES "dbg" OR ${dirname} MATCHES "debug")
        set(CMAKE_BUILD_TYPE Debug)
    else()
        set(CMAKE_BUILD_TYPE Release)
    endif()
    message(STATUS "INFO: Setting CMAKE_BUILD_TYPE to ${CMAKE_BUILD_TYPE}")
endif()
include(set_version)

# Find dependencies.
if (FIND_CUDA OR NOT DEFINED FIND_CUDA)
    find_package(CUDA 7.0)
endif()
if (CUDA_FOUND)
    add_definitions(-DSDP_HAVE_CUDA)
endif()
find_package(OpenMP QUIET)

# Set compiler options.
include(compiler_options)
enable_testing()

if (CMAKE_BUILD_TYPE MATCHES Debug AND COVERAGE_REPORT)
    message(STATUS "INFO: Adding code coverage build target")
    include(CodeCoverage)
    set(COVERAGE_EXCLUDES
        "${PROJECT_BINARY_DIR}/*"
        ".*.h"
        "*.h"
        "/usr/*"
    )
    append_coverage_compiler_flags()
    setup_target_for_coverage_lcov(NAME coverage EXECUTABLE ctest)
endif()

# Build library using list of source files.
if (CUDA_FOUND)
    # Add CUDA kernel sources.
    list(APPEND ${libname}_SRC ${${libname}_CUDA_SRC})
    set(CUDA_GENERATED_OUTPUT_DIR
        ${CMAKE_CURRENT_BINARY_DIR}/CMakeFiles/${libname}.dir/src)
    cuda_add_library(${libname} ${${libname}_SRC})
<<<<<<< HEAD
    # Add the next line back when/if we actually need cuFFT.
=======
>>>>>>> c45bcbba
    target_link_libraries(${libname} ${CUDA_CUFFT_LIBRARIES})
else()
    add_library(${libname} ${${libname}_SRC})
endif()
if (NOT DEFINED PYTHON_EXECUTABLE)
    set_target_properties(${libname} PROPERTIES
        SOVERSION ${SDP_FUNC_VERSION}
        VERSION ${SDP_FUNC_VERSION})
else()
    message(STATUS "Building for Python: ${PYTHON_EXECUTABLE}")
endif()

# Add OpenMP compiler flags if found.
if (OpenMP_CXX_FOUND)
    target_link_libraries(${libname} OpenMP::OpenMP_CXX)
endif()

# Build tests.
foreach(test ${${libname}_TESTS})
    add_executable(${test} tests/${test}.cpp)
    target_link_libraries(${test} ${libname})
    add_test(${test} ${test})
endforeach()

install(TARGETS ${libname}
    ARCHIVE DESTINATION ${SDP_FUNC_LIB_INSTALL_DIR} COMPONENT libraries
    LIBRARY DESTINATION ${SDP_FUNC_LIB_INSTALL_DIR} COMPONENT libraries
    RUNTIME DESTINATION ${SDP_FUNC_BIN_INSTALL_DIR} COMPONENT runtime
)
install(DIRECTORY "${PROJECT_SOURCE_DIR}/src/ska-sdp-func"
    DESTINATION ${SDP_FUNC_INCLUDE_INSTALL_DIR}
    COMPONENT headers
    FILES_MATCHING REGEX "(.*h)|(.*hpp)"
)<|MERGE_RESOLUTION|>--- conflicted
+++ resolved
@@ -117,10 +117,6 @@
     set(CUDA_GENERATED_OUTPUT_DIR
         ${CMAKE_CURRENT_BINARY_DIR}/CMakeFiles/${libname}.dir/src)
     cuda_add_library(${libname} ${${libname}_SRC})
-<<<<<<< HEAD
-    # Add the next line back when/if we actually need cuFFT.
-=======
->>>>>>> c45bcbba
     target_link_libraries(${libname} ${CUDA_CUFFT_LIBRARIES})
 else()
     add_library(${libname} ${${libname}_SRC})
