--- conflicted
+++ resolved
@@ -11,11 +11,8 @@
 set(${libname}_SRC
     src/func/dft/sdp_dft.cpp
     src/func/vector/sdp_vector_add.cpp
-<<<<<<< HEAD
     src/func/rfi/sdp_rfi_flagger.cpp
-=======
     src/func/function_example_a/sdp_function_example_a.cpp
->>>>>>> ec368800
     src/utility/sdp_device_wrapper.cpp
     src/utility/sdp_logging.c
     src/utility/sdp_mem.c
