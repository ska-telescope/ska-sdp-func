--- conflicted
+++ resolved
@@ -2,54 +2,7 @@
 if (APPLE)
     set(CMAKE_OSX_DEPLOYMENT_TARGET "10.13" CACHE STRING "Minimum macOS version")
 endif()
-<<<<<<< HEAD
-project(SDP_FUNC CXX C)
-
-# Library name.
-set(libname ska_sdp_func)
-
-# List of C and C++ source files.
-set(${libname}_SRC
-    src/ska-sdp-func/rfi_flagger/sdp_rfi_flagger.cpp
-    src/ska-sdp-func/dft/sdp_dft.cpp
-    src/ska-sdp-func/fft/sdp_fft.cpp
-    src/ska-sdp-func/phase_rotate/sdp_phase_rotate.cpp
-    src/ska-sdp-func/twosm_rfi_flagger/sdp_twosm_rfi_flagger.cpp
-    src/ska-sdp-func/vector/sdp_vector_add.cpp
-    src/ska-sdp-func/function_example_a/sdp_function_example_a.cpp
-    src/ska-sdp-func/utility/sdp_device_wrapper.cpp
-    src/ska-sdp-func/degridding/sdp_degrid_uvw_custom.cpp
-    src/ska-sdp-func/utility/sdp_logging.c
-    src/ska-sdp-func/utility/sdp_mem.c
-    src/ska-sdp-func/utility/sdp_sky_coord.c
-    src/ska-sdp-func/gridder_uvw_es_fft/sdp_gridder_uvw_es_fft.cpp	
-    src/ska-sdp-func/gridder_uvw_es_fft/sdp_gridder_uvw_es_fft_utils.cpp	
-)
-
-# List of CUDA kernel source files.
-set(${libname}_CUDA_SRC
-    src/ska-sdp-func/dft/sdp_dft.cu
-    src/ska-sdp-func/phase_rotate/sdp_phase_rotate.cu
-    src/ska-sdp-func/vector/sdp_vector_add.cu
-    src/ska-sdp-func/degridding/sdp_degrid_uvw_custom.cu
-    src/ska-sdp-func/gridder_uvw_es_fft/sdp_gridder_uvw_es_fft_kernels.cu
-)
-
-# List of tests to build, in the "tests" directory.
-set(${libname}_TESTS
-    test_rfi_flagger
-    test_dft
-    test_fft
-    test_phase_rotate
-    test_twosm_rfi_flagger
-    test_vector_add
-    test_function_example_a
-    test_degrid_uvw_custom
-    test_gridder_uvw_es_fft
-)
-=======
 project(ska_sdp_func CXX C)
->>>>>>> 0b24fc5c
 
 # Project version.
 set(SDP_FUNC_VERSION_ID "0x000003")
