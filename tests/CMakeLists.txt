<<<<<<< HEAD
# List of tests to build.
set(${CMAKE_PROJECT_NAME}_TESTS
    test_dft
    test_fft
    test_function_example_a
    test_gridder_uvw_es_fft
    test_degrid_uvw_custom
    test_phase_rotate
    test_rfi_flagger
    test_twosm_rfi_flagger
    test_vector_add
=======
# Define list of folders containing test files.
set(${CMAKE_PROJECT_NAME}_TEST_FOLDERS
    examples
    fourier_transforms
    grid_data
    rfi
    utility
    visibility
>>>>>>> abda7d1f
)

# Build tests.
foreach (module ${${CMAKE_PROJECT_NAME}_TEST_FOLDERS})
    add_subdirectory(${module})
    foreach (test ${${module}_TST})
        add_executable(${test} "${module}/${test}.cpp")
        target_link_libraries(${test} ${CMAKE_PROJECT_NAME})
        add_test(${test} ${test})
    endforeach()
endforeach()<|MERGE_RESOLUTION|>--- conflicted
+++ resolved
@@ -1,16 +1,3 @@
-<<<<<<< HEAD
-# List of tests to build.
-set(${CMAKE_PROJECT_NAME}_TESTS
-    test_dft
-    test_fft
-    test_function_example_a
-    test_gridder_uvw_es_fft
-    test_degrid_uvw_custom
-    test_phase_rotate
-    test_rfi_flagger
-    test_twosm_rfi_flagger
-    test_vector_add
-=======
 # Define list of folders containing test files.
 set(${CMAKE_PROJECT_NAME}_TEST_FOLDERS
     examples
@@ -19,7 +6,6 @@
     rfi
     utility
     visibility
->>>>>>> abda7d1f
 )
 
 # Build tests.
