--- conflicted
+++ resolved
@@ -1,9 +1,5 @@
 SKA_SDP_FUNC_TEST(
     test_dft
     test_phase_rotate
-<<<<<<< HEAD
-    test_station_based_predict
-=======
     test_weighting
->>>>>>> 8f77d2ed
 )