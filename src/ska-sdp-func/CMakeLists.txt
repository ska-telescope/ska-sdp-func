--- conflicted
+++ resolved
@@ -5,13 +5,7 @@
     grid_data
     rfi
     utility
-<<<<<<< HEAD
-    vector
-    weighting
-    degrid_uvw_custom
-=======
     visibility
->>>>>>> abda7d1f
 )
 
 # Auto-generate the source lists and pass up to the parent.
