--- conflicted
+++ resolved
@@ -4,12 +4,8 @@
 
 from .dft import dft_point_v00
 from .fft import Fft
-<<<<<<< HEAD
-from .vector import vector_add
-from .function_example_a import *
-from .gridder import *
-=======
 from .function_example_a import FunctionExampleA
 from .rfi_flagger import sum_threshold_rfi_flagger
 from .vector import vector_add
->>>>>>> 7a27f724
+from .function_example_a import *
+from .gridder import *