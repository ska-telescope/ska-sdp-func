--- conflicted
+++ resolved
@@ -7,11 +7,5 @@
 from .function_example_a import FunctionExampleA
 from .phase_rotate import phase_rotate_uvw, phase_rotate_vis
 from .rfi_flagger import sum_threshold_rfi_flagger
-<<<<<<< HEAD
-from .vector import vector_add
-=======
 from .twosm_rfi_flagger import twosm_rfi_flagger
-from .dft import dft_point_v00
-from .vector import vector_add
-from .function_example_a import *
->>>>>>> dbcd22d4
+from .vector import vector_add